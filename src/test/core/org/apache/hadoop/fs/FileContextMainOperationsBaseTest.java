--- conflicted
+++ resolved
@@ -61,40 +61,7 @@
   private static int numBlocks = 2;
   
   static  final String LOCAL_FS_ROOT_URI = "file:///tmp/test";
-<<<<<<< HEAD
-  
-  static final String TEST_ROOT_DIR = 
-    System.getProperty("test.build.data", "build/test/data").replace(' ', '_');
-  
-  
-  /** 
-   * we need to store the absRootDir because some tests may do a setWd and
-   * the TEST_ROOT_DIR may itself be relative.
-   */
-  String absTestRootDir = null;
-  protected String getAbsoluteTestRootDir() throws IOException {
-    if (absTestRootDir == null) {
-      if (TEST_ROOT_DIR.startsWith("/")) {
-        absTestRootDir = TEST_ROOT_DIR;
-      } else {
-        absTestRootDir = getDefaultWorkingDirectory().toString() +  "/"  + 
-                      TEST_ROOT_DIR; 
-      }
-    }
-    return absTestRootDir;
-  }
-  
-  protected Path getTestRootDir() throws IOException {
-    return fc.makeQualified(new Path(getAbsoluteTestRootDir()));
-  }
-  
-  protected Path getTestRootPath(String pathString) throws IOException {
-    return fc.makeQualified(new Path(getAbsoluteTestRootDir(), pathString));
-  }
-
-=======
-  
->>>>>>> 4d04914f
+  
   
   protected static FileContext fc;
   
@@ -124,11 +91,7 @@
   
   @After
   public void tearDown() throws Exception {
-<<<<<<< HEAD
-    fc.delete(getTestRootPath("test"), true);
-=======
     fc.delete(getTestRootPath(fc, "test"), true);
->>>>>>> 4d04914f
     fc.delete(new Path(LOCAL_FS_ROOT_URI), true);
   }
   
@@ -162,11 +125,7 @@
   public void testWorkingDirectory() throws Exception {
 
     // First we cd to our test root
-<<<<<<< HEAD
-    Path workDir = new Path(getTestRootDir(), new Path("test"));
-=======
     Path workDir = new Path(getTestRootDir(fc), new Path("test"));
->>>>>>> 4d04914f
     fc.setWorkingDirectory(workDir);
     Assert.assertEquals(workDir, fc.getWorkingDirectory());
 
@@ -179,11 +138,7 @@
     // cd using a relative path
 
     // Go back to our test root
-<<<<<<< HEAD
-    workDir = new Path(getTestRootDir(), new Path("test"));
-=======
     workDir = getTestRootPath(fc, "test");
->>>>>>> 4d04914f
     fc.setWorkingDirectory(workDir);
     Assert.assertEquals(workDir, fc.getWorkingDirectory());
     
@@ -316,13 +271,6 @@
     paths = fc.util().listStatus(getTestRootPath(fc, "test/hadoop"));
     Assert.assertEquals(3, paths.length);
 
-<<<<<<< HEAD
-    Assert.assertTrue(containsPath(getTestRootPath("test/hadoop/a"), paths));
-    Assert.assertTrue(containsPath(getTestRootPath("test/hadoop/b"), paths));
-    Assert.assertTrue(containsPath(getTestRootPath("test/hadoop/c"), paths));
-  
-    paths = fc.listStatus(getTestRootPath("test/hadoop/a"));
-=======
     Assert.assertTrue(containsPath(getTestRootPath(fc, "test/hadoop/a"),
         paths));
     Assert.assertTrue(containsPath(getTestRootPath(fc, "test/hadoop/b"),
@@ -331,7 +279,6 @@
         paths));
 
     paths = fc.util().listStatus(getTestRootPath(fc, "test/hadoop/a"));
->>>>>>> 4d04914f
     Assert.assertEquals(0, paths.length);
     
     // test listStatus that returns an iterator
@@ -383,14 +330,6 @@
   }
   
   public void testListStatusFilterWithSomeMatches() throws Exception {
-<<<<<<< HEAD
-    Path[] testDirs = { getTestRootPath(TEST_DIR_AAA),
-                        getTestRootPath(TEST_DIR_AXA),
-                        getTestRootPath(TEST_DIR_AXX),
-                        getTestRootPath(TEST_DIR_AAA2), };
-
-    if (fc.exists(testDirs[0]) == false) {
-=======
     Path[] testDirs = {
         getTestRootPath(fc, TEST_DIR_AAA),
         getTestRootPath(fc, TEST_DIR_AXA),
@@ -398,20 +337,11 @@
         getTestRootPath(fc, TEST_DIR_AAA2), };
 
     if (exists(fc, testDirs[0]) == false) {
->>>>>>> 4d04914f
       for (Path path : testDirs) {
         fc.mkdir(path, FsPermission.getDefault(), true);
       }
     }
 
-<<<<<<< HEAD
-    //should return 2 paths ("/test/hadoop/axa" and "/test/hadoop/axx")
-    FileStatus[] filteredPaths = fc.util().listStatus(getTestRootPath("test/hadoop"), 
-                                                      TEST_X_FILTER);
-    Assert.assertEquals(2,filteredPaths.length);
-    Assert.assertTrue(containsPath(getTestRootPath(TEST_DIR_AXA), filteredPaths));
-    Assert.assertTrue(containsPath(getTestRootPath(TEST_DIR_AXX), filteredPaths));
-=======
     // should return 2 paths ("/test/hadoop/axa" and "/test/hadoop/axx")
     FileStatus[] filteredPaths = fc.util()
         .listStatus(getTestRootPath(fc, "test/hadoop"),
@@ -421,7 +351,6 @@
         TEST_DIR_AXA), filteredPaths));
     Assert.assertTrue(containsPath(getTestRootPath(fc,
         TEST_DIR_AXX), filteredPaths));
->>>>>>> 4d04914f
   }
   
   @Test
@@ -474,15 +403,10 @@
     FileStatus[] paths = fc.util().globStatus(
         getTestRootPath(fc, "test/hadoop*"));
     Assert.assertEquals(2, paths.length);
-<<<<<<< HEAD
-    Assert.assertTrue(containsPath(getTestRootPath("test/hadoop"), paths));
-    Assert.assertTrue(containsPath(getTestRootPath("test/hadoop2"), paths));
-=======
     Assert.assertTrue(containsPath(getTestRootPath(fc,
         "test/hadoop"), paths));
     Assert.assertTrue(containsPath(getTestRootPath(fc,
         "test/hadoop2"), paths));
->>>>>>> 4d04914f
   }
   
   @Test
@@ -504,17 +428,10 @@
     FileStatus[] paths = fc.util().globStatus(
         getTestRootPath(fc, "test/hadoop*/*"));
     Assert.assertEquals(4, paths.length);
-<<<<<<< HEAD
-    Assert.assertTrue(containsPath(getTestRootPath(TEST_DIR_AAA), paths));
-    Assert.assertTrue(containsPath(getTestRootPath(TEST_DIR_AXA), paths));
-    Assert.assertTrue(containsPath(getTestRootPath(TEST_DIR_AXX), paths));
-    Assert.assertTrue(containsPath(getTestRootPath(TEST_DIR_AAA2), paths));
-=======
     Assert.assertTrue(containsPath(getTestRootPath(fc, TEST_DIR_AAA), paths));
     Assert.assertTrue(containsPath(getTestRootPath(fc, TEST_DIR_AXA), paths));
     Assert.assertTrue(containsPath(getTestRootPath(fc, TEST_DIR_AXX), paths));
     Assert.assertTrue(containsPath(getTestRootPath(fc, TEST_DIR_AAA2), paths));
->>>>>>> 4d04914f
   }
   
   @Test
@@ -535,15 +452,10 @@
     FileStatus[] paths = fc.util().globStatus(
         getTestRootPath(fc, "test/hadoop/ax?"));
     Assert.assertEquals(2, paths.length);
-<<<<<<< HEAD
-    Assert.assertTrue(containsPath(getTestRootPath(TEST_DIR_AXA), paths));
-    Assert.assertTrue(containsPath(getTestRootPath(TEST_DIR_AXX), paths));
-=======
     Assert.assertTrue(containsPath(getTestRootPath(fc,
         TEST_DIR_AXA), paths));
     Assert.assertTrue(containsPath(getTestRootPath(fc,
         TEST_DIR_AXX), paths));
->>>>>>> 4d04914f
   }
   
   @Test
@@ -583,14 +495,6 @@
     }
     
     //This should return all three (aaa, axa, axx)
-<<<<<<< HEAD
-    FileStatus[] filteredPaths = fc.util().globStatus(getTestRootPath("test/hadoop/*"), 
-                                                      DEFAULT_FILTER);  
-    Assert.assertEquals(3,filteredPaths.length);
-    Assert.assertTrue(containsPath(getTestRootPath(TEST_DIR_AAA), filteredPaths));
-    Assert.assertTrue(containsPath(getTestRootPath(TEST_DIR_AXA), filteredPaths));
-    Assert.assertTrue(containsPath(getTestRootPath(TEST_DIR_AXX), filteredPaths));
-=======
     FileStatus[] filteredPaths = fc.util().globStatus(
         getTestRootPath(fc, "test/hadoop/*"),
         DEFAULT_FILTER);
@@ -601,7 +505,6 @@
         TEST_DIR_AXA), filteredPaths));
     Assert.assertTrue(containsPath(getTestRootPath(fc,
         TEST_DIR_AXX), filteredPaths));
->>>>>>> 4d04914f
   }
   
   @Test
@@ -620,14 +523,6 @@
     }
     
     //This should return all three (aaa, axa, axx)
-<<<<<<< HEAD
-    FileStatus[] filteredPaths = fc.util().globStatus(getTestRootPath("test/hadoop/a??"), 
-                                                      DEFAULT_FILTER);
-    Assert.assertEquals(3,filteredPaths.length);
-    Assert.assertTrue(containsPath(getTestRootPath(TEST_DIR_AAA), filteredPaths));
-    Assert.assertTrue(containsPath(getTestRootPath(TEST_DIR_AXA), filteredPaths));
-    Assert.assertTrue(containsPath(getTestRootPath(TEST_DIR_AXX), filteredPaths));
-=======
     FileStatus[] filteredPaths = fc.util().globStatus(
         getTestRootPath(fc, "test/hadoop/a??"),
         DEFAULT_FILTER);
@@ -638,7 +533,6 @@
         filteredPaths));
     Assert.assertTrue(containsPath(getTestRootPath(fc, TEST_DIR_AXX),
         filteredPaths));
->>>>>>> 4d04914f
   }
   
   @Test
@@ -657,13 +551,6 @@
     }
     
     //This should return two (axa, axx)
-<<<<<<< HEAD
-    FileStatus[] filteredPaths = fc.util().globStatus(getTestRootPath("test/hadoop/*"), 
-                                                      TEST_X_FILTER);  
-    Assert.assertEquals(2,filteredPaths.length);
-    Assert.assertTrue(containsPath(getTestRootPath(TEST_DIR_AXA), filteredPaths));
-    Assert.assertTrue(containsPath(getTestRootPath(TEST_DIR_AXX), filteredPaths));
-=======
     FileStatus[] filteredPaths = fc.util().globStatus(
         getTestRootPath(fc, "test/hadoop/*"),
         TEST_X_FILTER);
@@ -672,7 +559,6 @@
         TEST_DIR_AXA), filteredPaths));
     Assert.assertTrue(containsPath(getTestRootPath(fc,
         TEST_DIR_AXX), filteredPaths));
->>>>>>> 4d04914f
   }
   
   @Test
@@ -713,13 +599,6 @@
     }
     
     //This should return two (axa, axx)
-<<<<<<< HEAD
-    FileStatus[] filteredPaths = fc.util().globStatus(getTestRootPath("test/hadoop/a??"), 
-                                                      TEST_X_FILTER);
-    Assert.assertEquals(2,filteredPaths.length);
-    Assert.assertTrue(containsPath(getTestRootPath(TEST_DIR_AXA), filteredPaths));
-    Assert.assertTrue(containsPath(getTestRootPath(TEST_DIR_AXX), filteredPaths));
-=======
     FileStatus[] filteredPaths = fc.util().globStatus(
         getTestRootPath(fc, "test/hadoop/a??"),
         TEST_X_FILTER);
@@ -728,7 +607,6 @@
         filteredPaths));
     Assert.assertTrue(containsPath(getTestRootPath(fc, TEST_DIR_AXX),
         filteredPaths));
->>>>>>> 4d04914f
   }
   
   @Test
@@ -1226,12 +1104,8 @@
   private boolean containsPath(Path path, FileStatus[] filteredPaths)
     throws IOException {
     for(int i = 0; i < filteredPaths.length; i ++) { 
-<<<<<<< HEAD
-      if(getTestRootPath(path.toString()).equals(filteredPaths[i].getPath())) 
-=======
       if (getTestRootPath(fc, path.toString()).equals(
           filteredPaths[i].getPath()))
->>>>>>> 4d04914f
         return true;
       }
     return false;
